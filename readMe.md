<<<<<<< HEAD
# Discord 활동 추적 봇 설치 및 관리 가이드
## 0. 아키텍처
![discord_bot_architecture.svg](readme_src/discord_bot_architecture.svg)


## 초기 설치 방법

### 1. Termux 기본 설정

Termux 앱이 이미 설치되어 있다는 가정 하에 필요한 패키지들을 설치합니다:

```bash
# 패키지 목록 업데이트
pkg update && pkg upgrade -y

# 기본 개발 도구 설치
pkg install git nodejs-lts openssh -y

# SSH 접속을 위한 비밀번호 설정
passwd
```

### 2. SSH 서버 설정

컴퓨터에서 Termux에 SSH로 접속하기 위한 설정:

```bash
# SSH 서버 시작
sshd

# 현재 IP 주소 확인
ip addr show | grep inet
```

표시된 IP 주소 중 `192.168.x.x` 형식의 주소를 확인하세요. 이 주소가 SSH 접속에 사용됩니다.

### 3. 프로젝트 클론

```bash
# 홈 디렉토리로 이동
cd ~

# 프로젝트 클론
git clone https://github.com/username/discord-activity-tracker.git discord_bot

# 프로젝트 디렉토리로 이동
cd discord_bot
```

### 4. 필요한 패키지 설치

```bash
# 필요한 패키지 설치
npm install

# PM2 글로벌 설치
npm install -g pm2
```

### 5. 환경변수 설정

```bash
# 환경변수 파일 생성
cp .env.example .env

# 환경변수 파일 편집
nano .env
```

`.env` 파일에 다음 정보를 입력하세요:

```
TOKEN=디스코드_봇_토큰
GUILDID=디스코드_서버_ID
LOG_CHANNEL_ID=로그_채널_ID
CALENDAR_LOG_CHANNEL_ID=캘린더_로그_채널_ID
EXCLUDE_CHANNELID_1=제외할_채널_ID_1
EXCLUDE_CHANNELID_2=제외할_채널_ID_2
EXCLUDE_CHANNELID_3=제외할_채널_ID_3
EXCLUDE_CHANNELID_4=제외할_채널_ID_4
EXCLUDE_CHANNELID_5=제외할_채널_ID_5
EXCLUDE_CHANNELID_6=제외할_채널_ID_6
```

### 6. 봇 실행

```bash
# PM2로 봇 실행
pm2 start src/index.js --name discord-bot

# 상태 확인
pm2 status

# 로그 확인
pm2 logs discord-bot
```

### 7. PM2 시작 프로그램 등록

```bash
# PM2 시작 스크립트 생성
pm2 startup

# 현재 실행 중인 프로세스 저장
pm2 save
```

### 8. 컴퓨터에서 SSH로 접속

컴퓨터에서 다음 명령어를 사용하여 Termux에 SSH로 접속할 수 있습니다:

```bash
# Windows 명령 프롬프트 또는 PowerShell, 또는 macOS/Linux 터미널에서:
ssh USERNAME@IP주소 -p 8022
```

- `USERNAME`: Termux의 사용자 이름 (일반적으로 `u0_a...` 형식)
- `IP주소`: 앞서 확인한 Termux의 IP 주소

## 업데이트 방법

1. SSH 접속 (IDE)
2. 명령어 실행
   1. discord_bot 디렉토리로 이동
   2. git 에서 소스 업데이트
   3. 디스코드 봇 재시작
   4. 로그를 출력하여 정상실행 확인

```bash
cd discord_bot

git pull

pm2 restart discord-bot

pm2 logs discord-bot
```

## 주요 명령어 목록

봇은 다음 명령어를 지원합니다:

- `/gap_list [role]` - 역할별 활동 시간 목록 표시
- `/gap_config [role] [hours]` - 역할의 최소 활동 시간 설정
- `/gap_reset [role]` - 역할의 활동 시간 초기화
- `/gap_check [user]` - 특정 사용자의 활동 시간 확인
- `/gap_save` - 활동 데이터 저장
- `/gap_calendar [start_date] [end_date]` - 날짜별 활동 로그 확인
- `/gap_stats [days] [user]` - 상세 활동 통계 확인

## 문제 해결

### SSH 접속 문제

접속 시 "Connection refused" 오류가 발생하는 경우:

```bash
# Termux에서 SSH 서버 재시작
pkill sshd
sshd
```

### 봇 실행 문제

봇이 제대로 실행되지 않는 경우:

```bash
# 로그 확인
pm2 logs discord-bot

# 봇 재시작
pm2 restart discord-bot

# 모든 프로세스 확인
pm2 list
```

### 데이터베이스 백업

주기적인 데이터베이스 백업을 위해:

```bash
# 백업 디렉토리 생성
mkdir -p ~/backups

# 데이터베이스 백업 (매일 실행 권장)
cp activity_bot.json ~/backups/activity_bot.$(date +%Y%m%d).json
=======
# 사용 예시
![discord_bot_gif](https://github.com/user-attachments/assets/e207de6d-288d-46df-b551-576148cf9d8d)

---

# Discord 활동 추적 봇 설치 및 관리 가이드
## 0. 아키텍처
![discord_bot_architecture.svg](readme_src/discord_bot_architecture.svg)


## 초기 설치 방법

### 1. Termux 기본 설정

Termux 앱이 이미 설치되어 있다는 가정 하에 필요한 패키지들을 설치합니다:

```bash
# 패키지 목록 업데이트
pkg update && pkg upgrade -y

# 기본 개발 도구 설치
pkg install git nodejs-lts openssh -y

# SSH 접속을 위한 비밀번호 설정
passwd
```

### 2. SSH 서버 설정

컴퓨터에서 Termux에 SSH로 접속하기 위한 설정:

```bash
# SSH 서버 시작
sshd

# 현재 IP 주소 확인
ip addr show | grep inet
```

표시된 IP 주소 중 `192.168.x.x` 형식의 주소를 확인하세요. 이 주소가 SSH 접속에 사용됩니다.

### 3. 프로젝트 클론

```bash
# 홈 디렉토리로 이동
cd ~

# 프로젝트 클론
git clone https://github.com/username/discord-activity-tracker.git discord_bot

# 프로젝트 디렉토리로 이동
cd discord_bot
```

### 4. 필요한 패키지 설치

```bash
# 필요한 패키지 설치
npm install

# PM2 글로벌 설치
npm install -g pm2
```

### 5. 환경변수 설정

```bash
# 환경변수 파일 생성
cp .env.example .env

# 환경변수 파일 편집
nano .env
```

`.env` 파일에 다음 정보를 입력하세요:

```
TOKEN=디스코드_봇_토큰
GUILDID=디스코드_서버_ID
LOG_CHANNEL_ID=로그_채널_ID
CALENDAR_LOG_CHANNEL_ID=캘린더_로그_채널_ID
EXCLUDE_CHANNELID_1=제외할_채널_ID_1
EXCLUDE_CHANNELID_2=제외할_채널_ID_2
EXCLUDE_CHANNELID_3=제외할_채널_ID_3
EXCLUDE_CHANNELID_4=제외할_채널_ID_4
EXCLUDE_CHANNELID_5=제외할_채널_ID_5
EXCLUDE_CHANNELID_6=제외할_채널_ID_6
```

### 6. 봇 실행

```bash
# PM2로 봇 실행
pm2 start src/index.js --name discord-bot

# 상태 확인
pm2 status

# 로그 확인
pm2 logs discord-bot
```

### 7. PM2 시작 프로그램 등록

```bash
# PM2 시작 스크립트 생성
pm2 startup

# 현재 실행 중인 프로세스 저장
pm2 save
```

### 8. 컴퓨터에서 SSH로 접속

컴퓨터에서 다음 명령어를 사용하여 Termux에 SSH로 접속할 수 있습니다:

```bash
# Windows 명령 프롬프트 또는 PowerShell, 또는 macOS/Linux 터미널에서:
ssh USERNAME@IP주소 -p 8022
```

- `USERNAME`: Termux의 사용자 이름 (일반적으로 `u0_a...` 형식)
- `IP주소`: 앞서 확인한 Termux의 IP 주소

## 업데이트 방법

1. SSH 접속 (IDE)
2. 명령어 실행
   1. discord_bot 디렉토리로 이동
   2. git 에서 소스 업데이트
   3. 디스코드 봇 재시작
   4. 로그를 출력하여 정상실행 확인

```bash
cd discord_bot

git pull

pm2 restart discord-bot

pm2 logs discord-bot
```

## 주요 명령어 목록

봇은 다음 명령어를 지원합니다:

- `/gap_list [role]` - 역할별 활동 시간 목록 표시
- `/gap_config [role] [hours]` - 역할의 최소 활동 시간 설정
- `/gap_reset [role]` - 역할의 활동 시간 초기화
- `/gap_check [user]` - 특정 사용자의 활동 시간 확인
- `/gap_save` - 활동 데이터 저장
- `/gap_calendar [start_date] [end_date]` - 날짜별 활동 로그 확인
- `/gap_stats [days] [user]` - 상세 활동 통계 확인

## 문제 해결

### SSH 접속 문제

접속 시 "Connection refused" 오류가 발생하는 경우:

```bash
# Termux에서 SSH 서버 재시작
pkill sshd
sshd
```

### 봇 실행 문제

봇이 제대로 실행되지 않는 경우:

```bash
# 로그 확인
pm2 logs discord-bot

# 봇 재시작
pm2 restart discord-bot

# 모든 프로세스 확인
pm2 list
```

### 데이터베이스 백업

주기적인 데이터베이스 백업을 위해:

```bash
# 백업 디렉토리 생성
mkdir -p ~/backups

# 데이터베이스 백업 (매일 실행 권장)
cp activity_bot.json ~/backups/activity_bot.$(date +%Y%m%d).json
>>>>>>> 5a959b39
```<|MERGE_RESOLUTION|>--- conflicted
+++ resolved
@@ -1,192 +1,3 @@
-<<<<<<< HEAD
-# Discord 활동 추적 봇 설치 및 관리 가이드
-## 0. 아키텍처
-![discord_bot_architecture.svg](readme_src/discord_bot_architecture.svg)
-
-
-## 초기 설치 방법
-
-### 1. Termux 기본 설정
-
-Termux 앱이 이미 설치되어 있다는 가정 하에 필요한 패키지들을 설치합니다:
-
-```bash
-# 패키지 목록 업데이트
-pkg update && pkg upgrade -y
-
-# 기본 개발 도구 설치
-pkg install git nodejs-lts openssh -y
-
-# SSH 접속을 위한 비밀번호 설정
-passwd
-```
-
-### 2. SSH 서버 설정
-
-컴퓨터에서 Termux에 SSH로 접속하기 위한 설정:
-
-```bash
-# SSH 서버 시작
-sshd
-
-# 현재 IP 주소 확인
-ip addr show | grep inet
-```
-
-표시된 IP 주소 중 `192.168.x.x` 형식의 주소를 확인하세요. 이 주소가 SSH 접속에 사용됩니다.
-
-### 3. 프로젝트 클론
-
-```bash
-# 홈 디렉토리로 이동
-cd ~
-
-# 프로젝트 클론
-git clone https://github.com/username/discord-activity-tracker.git discord_bot
-
-# 프로젝트 디렉토리로 이동
-cd discord_bot
-```
-
-### 4. 필요한 패키지 설치
-
-```bash
-# 필요한 패키지 설치
-npm install
-
-# PM2 글로벌 설치
-npm install -g pm2
-```
-
-### 5. 환경변수 설정
-
-```bash
-# 환경변수 파일 생성
-cp .env.example .env
-
-# 환경변수 파일 편집
-nano .env
-```
-
-`.env` 파일에 다음 정보를 입력하세요:
-
-```
-TOKEN=디스코드_봇_토큰
-GUILDID=디스코드_서버_ID
-LOG_CHANNEL_ID=로그_채널_ID
-CALENDAR_LOG_CHANNEL_ID=캘린더_로그_채널_ID
-EXCLUDE_CHANNELID_1=제외할_채널_ID_1
-EXCLUDE_CHANNELID_2=제외할_채널_ID_2
-EXCLUDE_CHANNELID_3=제외할_채널_ID_3
-EXCLUDE_CHANNELID_4=제외할_채널_ID_4
-EXCLUDE_CHANNELID_5=제외할_채널_ID_5
-EXCLUDE_CHANNELID_6=제외할_채널_ID_6
-```
-
-### 6. 봇 실행
-
-```bash
-# PM2로 봇 실행
-pm2 start src/index.js --name discord-bot
-
-# 상태 확인
-pm2 status
-
-# 로그 확인
-pm2 logs discord-bot
-```
-
-### 7. PM2 시작 프로그램 등록
-
-```bash
-# PM2 시작 스크립트 생성
-pm2 startup
-
-# 현재 실행 중인 프로세스 저장
-pm2 save
-```
-
-### 8. 컴퓨터에서 SSH로 접속
-
-컴퓨터에서 다음 명령어를 사용하여 Termux에 SSH로 접속할 수 있습니다:
-
-```bash
-# Windows 명령 프롬프트 또는 PowerShell, 또는 macOS/Linux 터미널에서:
-ssh USERNAME@IP주소 -p 8022
-```
-
-- `USERNAME`: Termux의 사용자 이름 (일반적으로 `u0_a...` 형식)
-- `IP주소`: 앞서 확인한 Termux의 IP 주소
-
-## 업데이트 방법
-
-1. SSH 접속 (IDE)
-2. 명령어 실행
-   1. discord_bot 디렉토리로 이동
-   2. git 에서 소스 업데이트
-   3. 디스코드 봇 재시작
-   4. 로그를 출력하여 정상실행 확인
-
-```bash
-cd discord_bot
-
-git pull
-
-pm2 restart discord-bot
-
-pm2 logs discord-bot
-```
-
-## 주요 명령어 목록
-
-봇은 다음 명령어를 지원합니다:
-
-- `/gap_list [role]` - 역할별 활동 시간 목록 표시
-- `/gap_config [role] [hours]` - 역할의 최소 활동 시간 설정
-- `/gap_reset [role]` - 역할의 활동 시간 초기화
-- `/gap_check [user]` - 특정 사용자의 활동 시간 확인
-- `/gap_save` - 활동 데이터 저장
-- `/gap_calendar [start_date] [end_date]` - 날짜별 활동 로그 확인
-- `/gap_stats [days] [user]` - 상세 활동 통계 확인
-
-## 문제 해결
-
-### SSH 접속 문제
-
-접속 시 "Connection refused" 오류가 발생하는 경우:
-
-```bash
-# Termux에서 SSH 서버 재시작
-pkill sshd
-sshd
-```
-
-### 봇 실행 문제
-
-봇이 제대로 실행되지 않는 경우:
-
-```bash
-# 로그 확인
-pm2 logs discord-bot
-
-# 봇 재시작
-pm2 restart discord-bot
-
-# 모든 프로세스 확인
-pm2 list
-```
-
-### 데이터베이스 백업
-
-주기적인 데이터베이스 백업을 위해:
-
-```bash
-# 백업 디렉토리 생성
-mkdir -p ~/backups
-
-# 데이터베이스 백업 (매일 실행 권장)
-cp activity_bot.json ~/backups/activity_bot.$(date +%Y%m%d).json
-=======
 # 사용 예시
 ![discord_bot_gif](https://github.com/user-attachments/assets/e207de6d-288d-46df-b551-576148cf9d8d)
 
@@ -379,5 +190,4 @@
 
 # 데이터베이스 백업 (매일 실행 권장)
 cp activity_bot.json ~/backups/activity_bot.$(date +%Y%m%d).json
->>>>>>> 5a959b39
 ```